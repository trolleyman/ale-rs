
use std::io;
use std::path::{Path, PathBuf};
use std::fs::{self, DirEntry};
use std::{ffi::OsStr, env};

fn visit_dirs<F: FnMut(&DirEntry), G: Fn(&DirEntry) -> bool>(dir: &Path, cb: &mut F, filter: &G) -> io::Result<()> {
	if dir.is_dir() {
		for entry in fs::read_dir(dir)? {
			let entry = entry?;
			let path = entry.path();
			if !filter(&entry) {
				continue;
			}
			if path.is_dir() {
				visit_dirs(&path, cb, filter)?;
			} else {
				cb(&entry);
			}
		}
	}
	Ok(())
}

fn main() {
	let target_env = env::var("TARGET").expect("TARGET env var required");
	let is_windows = target_env.contains("windows");
	let is_linux = target_env.contains("linux");
	let is_macos = target_env.contains("apple");
	
	// Get CMake profile from Cargo profile
	let debug = env::var("DEBUG").expect("DEBUG env var required")
		.parse::<bool>().expect("DEBUG not set to valid bool");
	let profile = match env::var("OPT_LEVEL").unwrap().as_str() {
		"0" => "Debug",
		"1" | "2" | "3" => if debug { "RelWithDebInfo" } else { "Release" },
		"s" | "z" => "MinSizeRel",
		lvl => panic!("Unknown OPT_LEVEL: {}", lvl),
	};

	// Create temp dir for CMake operation
	let temp_dir = tempdir::TempDir::new("ale-sys-build").expect("failed to create temp dir");
	println!("temp_dir={}", temp_dir.path().display());
	let lib_dir = out_dir().join("build").join("lib");

	let cwd = env::current_dir().expect("failed to get current dir");
	env::set_current_dir(&temp_dir).expect("failed to set current dir");

	// Build using CMake
	let ale_dir = project_root().join("ale");
	let mut config = cmake::Config::new(&ale_dir);
	config
		.define("USE_SDL", "OFF")
		.define("USE_RLGLUE", "OFF")
		.define("BUILD_EXAMPLES", "OFF")
		.define("BUILD_CPP_LIB", "OFF")
		.define("BUILD_CLI", "OFF")
		.define("BUILD_C_LIB", "ON")
		.define(format!("CMAKE_ARCHIVE_OUTPUT_DIRECTORY_{}", &profile.to_uppercase()), &lib_dir)
		.profile(profile)
		.build_target("ale-c-lib-static");

	if is_windows {
		config.cflag("-DWIN32=1").cxxflag("-DWIN32=1");
	}
	else if is_macos {
		config.cflag("-DAPPLE=1").cxxflag("-DAPPLE=1");
	}

	let dst = config.build();
	env::set_current_dir(&cwd).expect("failed to set current dir");
	println!("dst={}", dst.display());

	let ignore_files: &[&OsStr] = &["build".as_ref(), ".git".as_ref()];
	let mut ale_files = vec![];
	visit_dirs(&ale_dir, &mut |de| ale_files.push(de.path()), &|de| de.path().file_name().map(|n| !ignore_files.contains(&n)).unwrap_or(true)).expect(&format!("visit_dirs failed in {}", ale_dir.display()));

	for path in ale_files {
		println!("cargo:rerun-if-changed={}", path.display());
	}
	println!("cargo:rerun-if-changed=build.rs");
<<<<<<< HEAD
	
	// Tell rust to link C++ stdlib
	if is_macos {
		println!("cargo:rustc-link-lib=dylib=c++");
	}
	else if is_linux {
		println!("cargo:rustc-link-lib=dylib=stdc++");
	}
	
	// Link compiled ALE static library
=======
	if !is_win() {
		println!("cargo:rustc-link-lib=dylib=stdc++");
	}
>>>>>>> d7b9c4a3
	println!("cargo:rustc-link-search=native={}", lib_dir.display());
	println!("cargo:rustc-link-lib=static=ale_c_static");
}

fn project_root() -> PathBuf {
	Path::new(&env!("CARGO_MANIFEST_DIR")).to_path_buf()
}

fn out_dir() -> PathBuf {
	Path::new(&env::var_os("OUT_DIR").expect("OUT_DIR not defined")).to_path_buf()
}<|MERGE_RESOLUTION|>--- conflicted
+++ resolved
@@ -62,8 +62,7 @@
 
 	if is_windows {
 		config.cflag("-DWIN32=1").cxxflag("-DWIN32=1");
-	}
-	else if is_macos {
+	} else if is_macos {
 		config.cflag("-DAPPLE=1").cxxflag("-DAPPLE=1");
 	}
 
@@ -79,22 +78,15 @@
 		println!("cargo:rerun-if-changed={}", path.display());
 	}
 	println!("cargo:rerun-if-changed=build.rs");
-<<<<<<< HEAD
 	
 	// Tell rust to link C++ stdlib
 	if is_macos {
 		println!("cargo:rustc-link-lib=dylib=c++");
-	}
-	else if is_linux {
+	} else if is_linux {
 		println!("cargo:rustc-link-lib=dylib=stdc++");
 	}
 	
 	// Link compiled ALE static library
-=======
-	if !is_win() {
-		println!("cargo:rustc-link-lib=dylib=stdc++");
-	}
->>>>>>> d7b9c4a3
 	println!("cargo:rustc-link-search=native={}", lib_dir.display());
 	println!("cargo:rustc-link-lib=static=ale_c_static");
 }
